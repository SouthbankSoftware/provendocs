/*
 * provendocs
 * Copyright (C) 2019  Southbank Software Ltd.
 *
 * This program is free software: you can redistribute it and/or modify
 * it under the terms of the GNU Affero General Public License as published by
 * the Free Software Foundation, either version 3 of the License, or
 * (at your option) any later version.
 *
 * This program is distributed in the hope that it will be useful,
 * but WITHOUT ANY WARRANTY; without even the implied warranty of
 * MERCHANTABILITY or FITNESS FOR A PARTICULAR PURPOSE.  See the
 * GNU Affero General Public License for more details.
 *
 * You should have received a copy of the GNU Affero General Public License
 * along with this program.  If not, see <http://www.gnu.org/licenses/>.
 *
 *
 * @Author: Michael Harrison
 * @Date:   2019-03-29T10:46:51+11:00
 * @Last modified by:   Michael Harrison
<<<<<<< HEAD
 * @Last modified time: 2019-04-03T11:46:37+11:00
=======
 * @Last modified time: 2019-04-03T09:18:20+11:00
>>>>>>> 7e2aa5a0
 */

@import "../../style/global_colors.scss";

.sharedDocument {
  display: flex;
  flex-direction: column;

  .lowerGroup {
    flex-grow: 1;
    display: flex;

    .SplitPane {
      flex-grow: 1;
      padding-left: 90px;
      padding-right: 90px;
      padding-bottom: 120px;
      min-width: 1280px;
      overflow-x: scroll;
      position: static !important;

      .Pane1 {
        display: flex;
        padding-right: 40px !important;

        .lhs {
          flex-grow: 1;
        }
      }

      .Pane2 {
        display: flex;
        padding-left: 40px !important;

        .rhs {
          flex-grow: 1;
        }
      }
    }

    .Resizer {
      background: #fff;
      opacity: .2;
      z-index: 1;
      -moz-box-sizing: border-box;
      -webkit-box-sizing: border-box;
      box-sizing: border-box;
      -moz-background-clip: padding;
      -webkit-background-clip: padding;
      background-clip: padding-box;
      height: 100%;
    }

    .Resizer:hover {
      -webkit-transition: all 2s ease;
      transition: all 2s ease;
    }

    .Resizer.horizontal {
      height: 11px;
      margin: -5px 0;
      border-top: 5px solid rgba(255, 255, 255, 0);
      border-bottom: 5px solid rgba(255, 255, 255, 0);
      cursor: row-resize;
      width: 100%;
    }

    .Resizer.horizontal:hover {
      border-top: 5px solid rgba(0, 0, 0, 0.5);
      border-bottom: 5px solid rgba(0, 0, 0, 0.5);
    }

    .Resizer.vertical {
      width: 11px;
      margin: 0 -5px;
      border-left: 5px solid rgba(255, 255, 255, 0);
      border-right: 5px solid rgba(255, 255, 255, 0);
      cursor: col-resize;
    }

    .Resizer.vertical:hover {
      border-left: 5px solid rgba(0, 0, 0, 0.5);
      border-right: 5px solid rgba(0, 0, 0, 0.5);
    }

    .Resizer.disabled {
      cursor: not-allowed;
    }

    .Resizer.disabled:hover {
      border-color: transparent;
    }
  }

  .pageTitle {
    display: flex;
    flex-direction: row;
    justify-content: space-between;
    margin-top: 60px;
    margin-bottom: 85px;
    margin-left: 90px;
    margin-right: 90px;
    color: white;

    .left {
      .title {
        width: 147px;
        height: 24px;
        font-family: Roboto;
        font-size: 20px;
        font-weight: bold;
        font-style: normal;
        font-stretch: normal;
        line-height: 1.2;
        letter-spacing: normal;
        text-align: left;

        .fileTitle {
          width: 227px;
          height: 14px;
          opacity: 0.7;
          font-family: Roboto;
          font-size: 12px;
          font-weight: normal;
          font-style: normal;
          font-stretch: normal;
          line-height: 1.17;
          letter-spacing: normal;
          text-align: left;
        }
      }
    }

    .right {
      display: flex;
      flex-direction: row;

      span {
        width: 442px;
        height: 14px;
        opacity: 0.7;
        font-family: Roboto;
        font-size: 12px;
        font-weight: normal;
        font-style: normal;
        font-stretch: normal;
        line-height: 1.17;
        letter-spacing: normal;
        text-align: left;
        margin-right: 10px;
      }

      .vr {
        border-right: 1px solid rgba(256, 256, 256, 0.5);
        margin-top: 5px;
        margin-bottom: 5px;
        margin-right: 10px;
      }

      .bold {
        font-weight: bold;
        margin-right: 2px;
      }
    }
  }

  .subWrapper {
    display: flex;
    flex-direction: column;
    justify-content: flex-start;
    padding: 0px;
    height: 100%;

    .contentWrapper {
      display: flex;
      flex-direction: column;
      flex-grow: 1;
      height: 100%;
      padding: 0px;

      .header {
        color: white;
        padding-left: 25px;
        padding-right: 25px;
        width: 100%;
        margin: 0px;
        display: flex;
        flex-direction: column;
        justify-content: center;
        margin-top: 25px;
        margin-bottom: 20px;

        .documentTitle {
          min-height: 25px;
          border-bottom: 1px solid rgba(256, 256, 256, 0.3);
          padding-bottom: 10px;
          font-size: 18px;
          font-weight: unset;
        }
      }

      .body {
        width: 100%;
        display: flex;
        flex-direction: column;
        flex-grow: 19;
        padding: 20px;
        padding-top: 0px;

        iframe {
          flex-grow: 1
        }
      }
    }
  }

  .viewDocumentWrapper {
    flex-grow: 19;

    div {
      display: flex;
      flex-direction: column;
      justify-content: center;
      align-items: center;
    }

    .contentWrapper {
      .loadingWrapper {
        flex-grow: 19;
      }
    }

    .default {
      padding-bottom: unset !important;
    }

    .pdf {
      height: 100%;
      width: 100%;
      padding-top: 0px;
      overflow-y: scroll;

      #sidebar {
        display: none;
      }

      #page-container {
        position: relative;

        .pf {
          margin-top: 20px;

          .pc {
            padding: 0px;

            .bi {
              margin-bottom: 8px;
            }
          }
        }
      }
    }

    .html {
      width: 100%;
      height: 100%;
      background-color: rgba(255, 255, 255, 0.5);
      overflow: scroll;
    }

    .docx {
      overflow-y: scroll;
      background-color: white;
      padding: 20px;

      p,
      h1,
      h2,
      h3,
      h4 {
        color: black;
        width: 100%;
        word-break: break-word;
      }

      a {
        color: $azure;
      }
    }

    .default {
      padding-top: 0px;
      overflow-y: scroll;
      align-self: flex-start;
      width: 100%;
      height: 100%;
      padding-bottom: 80px;

      div {
        height: 100%;

        pre {
          height: 100%;
        }
      }
    }

    .png {
      max-width: 100%;
      max-height: 100%;

      img {
        object-fit: scale-down;
        max-width: 100%;
      }
    }

    .svg {
      width: 75%;
      height: 75%;
    }

    .errorWrapper {
      justify-content: center;
    }

    .errorIcon {
      width: 25%;
      height: 25%;
    }

    span {
      color: white;
    }

    .email {
      width: 100%;
      height: 100%;
      padding: 20px;
      overflow: scroll;
      color: black;
      background-color: white;

      a {
        color: blue;
      }
    }

    .emailExtras {
      margin-bottom: 10px;
      display: flex;
      flex-direction: column;
      align-self: flex-start;
      flex-grow: 1;
      width: 100%;

      div {
        background-color: $dashboard_panel_background_strong;
        border-radius: 0.5em;
        padding: 5px;
        padding-left: 10px;
        display: flex;
        flex-direction: row;
        align-content: center;
        margin-bottom: 10px;
        width: 100%;
        height: 60px;

        .emailLabel {
          min-width: 90px;
          font-weight: bold;
          height: 80%;
        }

        .value {
          overflow: scroll;
          white-space: pre-wrap;
          width: 100%;
          height: 80%;
        }

        span {
          display: flex;
          align-self: center;
        }
      }
    }

    img {
      object-fit: contain !important;
      width: 100%;
    }
  }

  .smallProofDiagramWrapper {
    display: flex;
    flex-direction: column;
    justify-content: flex-start;
    height: 100%;
    width: 100%;
    margin-top: 23px;

    span {
      color: white;
    }

    b {
      color: white;
    }

    .header {
      margin-bottom: 18px;
      font-size: 12px;
    }

    .subheader {
      margin-bottom: 21px;
      font-size: 12px;
      font-style: italic;
      display: flex;
      flex-direction: row;

      .infoIcon {
        margin-left: 10px;
        fill: white;
        width: 10px;
        height: 10px;
        opacity: 0.5;
      }

      .infoIcon:hover {
        opacity: 1;
      }
    }

    .diagram {
      margin-left: 14px;
      margin-right: 14px;

      .steps {
        padding-left: 30px;
        padding-right: 30px;
        margin-bottom: 15px;
        display: flex;
        flex-direction: row;
        align-content: space-between;
        justify-content: space-between;
        font-size: 12px;
      }

      .line {
        display: flex;
        flex-direction: row;
        justify-content: space-around;
        margin-bottom: 25px;
        padding-left: 40px;
        padding-right: 40px;

        svg {
          width: 20px;
          height: 20px;
          flex-grow: 1;
        }

        .hr {
          flex-grow: 10;
          border-bottom: 1px solid white;
          margin-bottom: 10px;
        }

        .emptyCircle {
          width: 18px;
          height: 18px;
          border-radius: 5em;
          border: 1px solid white;
          margin-left: 5px;
        }
      }

      .icons {
        display: flex;
        flex-direction: row;
        justify-content: space-between;

        .faded {
          opacity: 0.1;
        }

        span {
          font-size: 10px;
          width: 75%;
          text-align: center;
        }

        .document {
          display: flex;
          flex-direction: column;
          align-items: center;
          width: 140px;

          svg {
            width: 29.1px;
            height: 36.8px;
            align-self: center;
            margin-bottom: 17px;
          }
        }

        .hash {
          width: 140px;
          display: flex;
          flex-direction: column;
          align-items: center;

          svg {
            width: 29.1px;
            height: 36.8px;
            align-self: center;
            margin-bottom: 17px;
          }
        }

        .blockchain {
          width: 140px;
          display: flex;
          flex-direction: column;
          align-items: center;

          svg {
            width: 29.1px;
            height: 36.8px;
            align-self: center;
            margin-bottom: 17px;
          }
        }
      }
    }
  }
}<|MERGE_RESOLUTION|>--- conflicted
+++ resolved
@@ -19,11 +19,7 @@
  * @Author: Michael Harrison
  * @Date:   2019-03-29T10:46:51+11:00
  * @Last modified by:   Michael Harrison
-<<<<<<< HEAD
- * @Last modified time: 2019-04-03T11:46:37+11:00
-=======
  * @Last modified time: 2019-04-03T09:18:20+11:00
->>>>>>> 7e2aa5a0
  */
 
 @import "../../style/global_colors.scss";
