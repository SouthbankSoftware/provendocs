/* @flow
 * provendocs
 * Copyright (C) 2019  Southbank Software Ltd.
 *
 * This program is free software: you can redistribute it and/or modify
 * it under the terms of the GNU Affero General Public License as published by
 * the Free Software Foundation, either version 3 of the License, or
 * (at your option) any later version.
 *
 * This program is distributed in the hope that it will be useful,
 * but WITHOUT ANY WARRANTY; without even the implied warranty of
 * MERCHANTABILITY or FITNESS FOR A PARTICULAR PURPOSE.  See the
 * GNU Affero General Public License for more details.
 *
 * You should have received a copy of the GNU Affero General Public License
 * along with this program.  If not, see <http://www.gnu.org/licenses/>.
 *
 *
 * @Author: Michael Harrison
 * @Date:   2019-04-01T16:06:05+11:00
 * @Last modified by:   Michael Harrison
 * @Last modified time: 2019-04-03T09:25:50+11:00
 */

import React from 'react';
import { withRouter } from 'react-router';
import autobind from 'autobind-decorator';
import { Switch, Tooltip, Position } from '@blueprintjs/core';
import _ from 'lodash';
import SplitPane from 'react-split-pane';
import { Button, Modal } from 'antd';
import Cookies from 'universal-cookie';
import {
  ShareDialog, CommentAndTags, TopNavBar, ProofInProgress, ProofComplete, ProofCertificate,
} from '../index';
import { convertBytes, openNotificationWithIcon } from '../../common/util';
import { api } from '../../common';
import Log from '../../common/log';
import {
  TabbedPanel, EmailProofButton, NewFileUpload, ViewFiles,
} from '../Dashboard/index';
import { PAGES, ANTD_BUTTON_TYPES, PROOF_STATUS } from '../../common/constants';
import { checkAuthentication } from '../../common/authentication';
import { Loading } from '../Common';
import ViewDocsIcon from '../../style/icons/pages/dashboard/dashboard-icon.svg';
import UploadCompleteIcon from '../../style/icons/pages/dashboard/upload-prompt-icon.svg';
import PlusIcon from '../../style/icons/pages/dashboard/upload-icon.svg';
import ArrowIcon from '../../style/icons/pages/upload-file-folder-pages/arrow.svg';
import HistoryIcon from '../../style/icons/pages/dashboard/merkle-tree-icon.svg';
import EmailIcon from '../../style/icons/pages/dashboard/email-icon.svg';
import LinkIcon from '../../style/icons/pages/dashboard/link-icon.svg';
import ViewProofIcon from '../../style/icons/pages/dashboard/proof-progress-icon.svg';
import PreviewDocumentIcon from '../../style/icons/pages/dashboard/preview-icon.svg';
import DownloadAltIcon from '../../style/icons/pages/dashboard/download-icon-alt.svg';
import DownloadIcon from '../../style/icons/pages/dashboard/download-icon.svg';
import CertificateIcon from '../../style/icons/pages/dashboard/certificate-icon.svg';
import ViewDocument from '../ViewDocument/ViewDocument';
import ViewProof from '../ViewProof/ViewProof';

// $FlowFixMe
import './Dashboard.scss';

const cookies = new Cookies();
const { confirm } = Modal;

const LHS_TABS = {
  VIEW_DOCUMENTS: 'viewDocs',
  NEW_UPLOAD: 'uploadDoc',
};
const RHS_TABS = {
  VIEW_PROOF: 'viewProof',
  VIEW_DOCUMENT: 'viewDoc',
  VIEW_CERTIFICATE: 'viewCertificate',
};

export const RHS_STAGES = {
  BEGIN: 'begin',
  FILES_EXCEEDING: 'files_exceeding',
  DOCUMENT_MATCHING: 'document_matching',
  LOADING: 'loading',
  SELECT_FILE: 'selectFile',
  FILE_PREVIEW: 'filePreview',
  COMMENT: 'comment',
};

type Props = { history: any };
type State = {
  isAuthenticated: boolean;
  storageUsed: number;
  documentsUsed: number;
  storageLimit: number;
  documentsLimit: number;
  userDetails: Object;
  comment: string;
  allUploadsInvalid: boolean;
  commentTags: Array<string>;
  lhsTabSelected: string;
  rhsTabSelected: string;
  fileSelected: any;
  fileVersion: number;
  rhsStage: string;
  proofReady: boolean;
  firstUploadDialogueOpen: boolean;
  firstProofDialogueOpen: boolean;
  storageLimitReached: boolean;
  shareDialogIsOpen: boolean;
  matchingFiles: Array<Object>;
  failedFiles: Array<string>;
  size: Object;
  checkAll: boolean;
};

Log.setSource('Dashboard');
class Dashboard extends React.Component<Props, State> {
  constructor() {
    super();

    this.state = {
      isAuthenticated: false,
      storageUsed: 0,
      documentsUsed: 0,
      storageLimit: 0,
      documentsLimit: 0,
      userDetails: {},
      comment: '',
      allUploadsInvalid: false,
      commentTags: [],
      lhsTabSelected: LHS_TABS.VIEW_DOCUMENTS,
      rhsTabSelected: RHS_TABS.VIEW_DOCUMENT,
      fileSelected: null,
      fileVersion: 0, // 0 means current.
      rhsStage: RHS_STAGES.BEGIN,
      proofReady: false,
      firstUploadDialogueOpen: false,
      firstProofDialogueOpen: false,
      shareDialogIsOpen: false,
      matchingFiles: [],
      failedFiles: [],
      size: { width: 400, height: 200 },
      checkAll: true,
      storageLimitReached: false,
    };

    // $FlowFixMe
    this.rhsTabExtras = (
      <div className="rhsExtras">
        <HistoryIcon className="historyIcon" />
        <div className="vr" />
        <EmailIcon className="emailIcon" />
        <div className="vr" />
        <LinkIcon className="linkIcon" />
      </div>
    );
  }

  componentDidMount() {
    const { history } = this.props;
    window.addEventListener('resize', this._updateDimensions);
    checkAuthentication()
      .then((response: any) => {
        if (response.status === 200) {
          setTimeout(() => {
            this.setState({ isAuthenticated: true });
            api
              .getFileSizeForUser()
              .then((res) => {
                Log.info(res);
                if (res.status === 200) {
                  if (res.data[0]) {
                    this.setState({ storageUsed: res.data[0].storageUsed });
                    this.setState({ documentsUsed: res.data[0].documentsUsed });
                    this.setState({ storageLimit: res.data[0].storageLimit });
                    this.setState({ documentsLimit: res.data[0].documentsLimit });
                  } else {
                    this.setState({ storageUsed: res.data.storageUsed });
                    this.setState({ documentsUsed: res.data.documentsUsed });
                    this.setState({ storageLimit: res.data.storageLimit });
                    this.setState({ documentsLimit: res.data.documentsLimit });
                  }
                }
              })
              .catch((err) => {
                Log.error(`Error fetching files size: ${err}`);
                openNotificationWithIcon(
                  'error',
                  'File List Error',
                  'Failed to get files size, sorry.',
                );
              });
          }, 1000);
        } else if (response.response.status === 400) {
          this.setState({ isAuthenticated: true });
          history.push('/login/expired');
        }
      })
      .catch(() => {
        this.setState({ isAuthenticated: false });
        history.push('/login/expired');
      });
  }

  componentDidUpdate() {
    const { size } = this.state;
    if (document && document.getElementById('lowerGroup')) {
      // $FlowFixMe
      const height = document.getElementById('lowerGroup').clientHeight;
      // $FlowFixMe
      const width = document.getElementById('lowerGroup').clientWidth;
      size.height = height;
      size.width = width;
    }
  }

  componentWillUnmount() {
    window.removeEventListener('resize', this._updateDimensions);
  }

  /**
   * Sets whether or not the storage limit has been reached.
   */
  _setStorageLimitReached = (storageReached: boolean) => {
    this.setState({
      storageLimitReached: storageReached,
    });
  };

  /**
   * Callback function for setting user details when found later.
   */
  _setUserDetails = (userDetails: Object) => {
    this.setState({
      userDetails,
    });
  }

  /**
   * Refresh the storage usage, after a forget is issues.
   */
  _refreshFileSize = () => {
    api
      .getFileSizeForUser()
      .then((res) => {
        this.setState({ storageUsed: res.data[0].storageUsed });
        this.setState({ documentsUsed: res.data[0].documentsUsed });
        this.setState({ storageLimit: res.data[0].storageLimit });
        this.setState({ documentsLimit: res.data[0].documentsLimit });
      })
      .catch((err) => {
        Log.error(`Error fetching files size: ${err}`);
        openNotificationWithIcon('error', 'File List Error', 'Failed to get files size, sorry.');
      });
  };

  _checkAndShowFirstUploadDialogue = () => {
    if (
      cookies.get('provendocs_upload_dont_remind_me') === 'false'
      || cookies.get('provendocs_upload_dont_remind_me') === undefined
    ) {
      this.setState({ firstUploadDialogueOpen: true });
    }
  };

  @autobind
  _checkAuth() {
    return new Promise((resolve, reject) => {
      window.addEventListener('resize', this._updateDimensions);
      checkAuthentication()
        .then((response: any) => {
          if (response.status === 200) {
            resolve();
          } else if (response.response.status === 400) {
            this.setState({ isAuthenticated: true });
            reject();
          }
        })
        .catch(() => {
          this.setState({ isAuthenticated: false });
          reject();
        });
    });
  }

  @autobind
  _updateDimensions() {
    const newSize = {};
    // $FlowFixMe
    const height = document.getElementById('lowerGroup').clientHeight;
    // $FlowFixMe
    let width = document.getElementById('lowerGroup').clientWidth;
    if (width <= 1280) {
      width = 1280;
    }
    newSize.height = height;
    newSize.width = width;
    this.setState({ size: newSize });
  }

  @autobind
  _swapLHSTab(uploadComplete: boolean) {
    const { lhsTabSelected } = this.state;
    // const { viewDocs } = this.refs;
    const { viewDocs } = this;
    if (lhsTabSelected === LHS_TABS.VIEW_DOCUMENTS) {
      this.setState({ lhsTabSelected: LHS_TABS.NEW_UPLOAD });
    } else {
      this.setState({ lhsTabSelected: LHS_TABS.VIEW_DOCUMENTS });
    }
    viewDocs.getFileList(true);
    if (uploadComplete) {
      this._checkAndShowFirstUploadDialogue();
    }
  }

  @autobind
  _fileSelected(file: Object, fileVersion: number) {
    const { rhsTabSelected } = this.state;
    if (!file) return; // Check new file exists.
    if (rhsTabSelected === RHS_TABS.VIEW_CERTIFICATE && file.proofInfo !== PROOF_STATUS.VALID) { // Check if viewing cert, new file has cert.
      this.setState({ rhsTabSelected: RHS_TABS.VIEW_PROOF });
    }
<<<<<<< HEAD
    if (file.proofInfo === PROOF_STATUS.VALID && (cookies.get('provendocs_proof_dont_remind_me') === 'false' || cookies.get('provendocs_proof_dont_remind_me') === undefined)) { // If cookie is set, show dialog.
=======
  }

  @autobind
  _fileSelected(file: Object, fileVersion: number) {
    this.state.fileVersion = fileVersion;
    this.setState({ fileSelected: file });
    if (
      file.proofInfo === PROOF_STATUS.VALID
      && (cookies.get('provendocs_proof_dont_remind_me') === 'false'
        || cookies.get('provendocs_proof_dont_remind_me') === undefined)
    ) {
>>>>>>> f5af3f1b
      this.setState({ firstProofDialogueOpen: true });
    }
    this.state.fileVersion = fileVersion;
    this.setState({ fileSelected: file });
  }

  @autobind
  _setTab(newTabId: string) {
    this.setState({ lhsTabSelected: newTabId });
  }

  @autobind
  _setRHSTab(newTabId: string) {
    this.setState({ rhsTabSelected: newTabId });
  }

  @autobind
  _setStage(newStage: string) {
    this.setState({ rhsStage: newStage });
  }

  @autobind
  _onClickContinue(comment?: string, commentTags?: Array<any>) {
    // Resume LHS Upload with new list.
    const { newFileUpload } = this;
    const { matchingFiles, rhsStage } = this.state;
    switch (rhsStage) {
      case RHS_STAGES.FILES_EXCEEDING:
        newFileUpload.continue();
        break;
      case RHS_STAGES.DOCUMENT_MATCHING:
        newFileUpload.continue(matchingFiles);
        break;
      case RHS_STAGES.COMMENT:
        this._showConfirmUploadDialog(comment, commentTags);
        break;
      default:
        break;
    }
  }

  @autobind
  _onClickCancel() {
    const { newFileUpload } = this;
    this.state.comment = '';
    this.state.commentTags = [];
    newFileUpload.onClickCancel();
  }

  _renderNewUploadRHS() {
    const {
      rhsStage,
      matchingFiles,
      failedFiles,
      checkAll,
      allUploadsInvalid,
      storageLimitReached,
    } = this.state;

    const rows = [];
    for (let i = 0; i < failedFiles.length; i += 1) {
      // note: we add a key prop here to allow react to uniquely identify each
      // element in this array. see: https://reactjs.org/docs/lists-and-keys.html
      rows.push(<li>{failedFiles[i]}</li>);
    }
    switch (rhsStage) {
      case RHS_STAGES.BEGIN:
        return (
          <div className="newUploadRHSWrapper">
            <div className="centerContent">
              <ArrowIcon className="arrowIcon" />
              <span className="arrowText">Select or upload a document to begin.</span>
            </div>
          </div>
        );
      case RHS_STAGES.FILES_EXCEEDING:
        return (
          <div className="newUploadRHSWrapper">
            <div className="centerContent">
              <span className="fileError">
                <span className="messageText">
                  Sorry, the following files could not be uploaded because they exceed the 16 MB
                  limit.
                </span>
                <ul className="failedFileList">{rows}</ul>
              </span>
            </div>
            <div className="footerButtons">
              <Button
                text="Cancel"
                type={ANTD_BUTTON_TYPES.PRIMARY}
                className="cancelButton blueButton"
                onClick={this._onClickCancel}
              >
                Cancel
              </Button>
              {!allUploadsInvalid && (
                <Button
                  text="Ok"
                  type={ANTD_BUTTON_TYPES.PRIMARY}
                  className="continueButton whiteButton"
                  onClick={this._onClickContinue}
                >
                  Ok
                </Button>
              )}
            </div>
          </div>
        );
      case RHS_STAGES.DOCUMENT_MATCHING:
        return (
          <div className="newUploadRHSWrapper">
            <span className="messageText">
              You have already loaded a document with this name. Do you want to create new document,
              or a new version of the existing document?
            </span>

            <div className="duplicateList">
              <div className="checkAll">
                { matchingFiles.length > 1 && (
                <div className={`duplicateSwitch checked_${checkAll.toString()}`}>
                  <span className="noLabel">New Document </span>
                  <Switch
                    label="New Version"
                    checked={checkAll}
                    onChange={() => {
                      this.state.checkAll = !checkAll;
                      let swapTo = false;
                      if (!checkAll) {
                        swapTo = true;
                      }
                      matchingFiles.forEach((item) => {
                        item.isDupe = swapTo;
                      });
                      this.forceUpdate();
                    }}
                  />
                </div>
                )}
              </div>
              {matchingFiles.map(item => (
                <div className={`duplicateItem checked_${item.isDupe}`}>
                  <div className="duplicateName">{item.name}</div>
                  <div className="duplicateSwitch">
                    <span className="noLabel">New Document </span>
                    <Switch
                      label="New Version"
                      checked={item.isDupe}
                      onChange={() => {
                        item.isDupe = !item.isDupe;
                        this.forceUpdate();
                      }}
                    />
                  </div>
                </div>
              ))}
            </div>

            <div className="footerButtons">
              <Button
                text="Cancel"
                type={ANTD_BUTTON_TYPES.PRIMARY}
                className="cancelButton blueButton"
                onClick={this._onClickCancel}
              >
                Cancel
              </Button>
              <Button
                text="Continue"
                type={ANTD_BUTTON_TYPES.PRIMARY}
                className="continueButton whiteButton"
                onClick={this._onClickContinue}
              >
                Continue
              </Button>
            </div>
          </div>
        );
      case RHS_STAGES.LOADING:
        return (
          <div className="newUploadRHSWrapper">
            <div className="centerContent">
              <Loading isFullScreen={false} message="Loading, Please Wait..." />
            </div>
          </div>
        );
      case RHS_STAGES.COMMENT:
        return (
          <CommentAndTags
            storageLimitReached={storageLimitReached}
            onClickContinue={this._onClickContinue}
            onClickCancel={this._onClickCancel}
          />
        );
      default:
        return <div />;
    }
  }

  @autobind
  _downloadArchiveRHS() {
    const { fileSelected, fileVersion } = this.state;
    const { history } = this.props;
    this._checkAuth()
      .then(() => {
        if (fileSelected) {
          if (fileSelected._provendb_metadata) {
            window.open(`/api/util/getArchive/${fileSelected.name}/${fileVersion}`);
          } else {
            window.open(`/api/util/getArchive/${fileSelected.name}/${fileVersion}`);
          }
        }
      })
      .catch(() => {
        history.push('/login/expired');
      });
  }

  @autobind
  _downloadFileRHS() {
    const { fileSelected } = this.state;
    const { history } = this.props;
    this._checkAuth()
      .then(() => {
        if (fileSelected && fileSelected._provendb_metadata) {
          if (fileSelected._provendb_metadata) {
            window.open(
              `/api/historicalFile/download/${fileSelected.name}/${
                fileSelected._provendb_metadata.minVersion
              }`,
            );
          } else {
            window.open(`/api/file/inline/${fileSelected._id}#view=fitH`);
          }
        }
      })
      .catch(() => {
        history.push('/login/expired');
      });
  }

  @autobind
  _onShareDialogIsClosed() {
    this.setState({ shareDialogIsOpen: false });
  }

  @autobind
  _createLinkRHS() {
    const { history } = this.props;
    this._checkAuth()
      .then(() => {
        this.setState({ shareDialogIsOpen: true });
      })
      .catch(() => {
        history.push('/login/expired');
      });
  }

  @autobind
  _showConfirmUploadDialog(comment?: string, commentTags?: Array<any>) {
    const { newFileUpload } = this;
    confirm({
      title: (
        <div>
          <UploadCompleteIcon className="uploadIcon" />
          <span>Upload Documents.</span>
        </div>
      ),
      content: "Are you sure you'd like to continue to upload?\n You cannot reverse this option.",
      okText: 'Upload',
      okType: 'success',
      cancelText: 'Cancel',
      cancelType: 'warning',
      onOk() {
        newFileUpload.duplicateUpload(comment, commentTags);
      },
      onCancel() {},
    });
  }

  @autobind
  _setProofStatus(status: boolean) {
    this.setState({ proofReady: status });
  }

  @autobind
  updateRHSState(state: string) {
    this.setState({ rhsStage: state });
  }

  @autobind
  _setSpaceUsed(storageUsed: number, documentsUsed: number) {
    this.setState({ storageUsed });
    this.setState({ documentsUsed });
  }

  @autobind
  _filesFoundMatching(matchingFiles: any) {
    matchingFiles.forEach((element) => {
      element.isDupe = true;
    });
    this.state.matchingFiles = _.uniqBy(matchingFiles, 'name');
    this.setState({ rhsStage: RHS_STAGES.DOCUMENT_MATCHING });
  }

  @autobind
  /**
   * Set tab to new upload and pass in the file list.
   * @param {Array<Object>} files - The list of files dropped into the view.
   */
  _onDropFile(files: Array<Object>) {
    const { newFileUpload } = this;
    this.setState({ lhsTabSelected: LHS_TABS.NEW_UPLOAD });
    newFileUpload.onDrop(files);
  }

  newFileUpload: any;

  viewDocs: any;

  render() {
    const {
      lhsTabSelected,
      rhsTabSelected,
      fileSelected,
      fileVersion,
      proofReady,
      shareDialogIsOpen,
      firstUploadDialogueOpen,
      firstProofDialogueOpen,
      matchingFiles,
      storageUsed,
      documentsUsed,
      userDetails,
      storageLimit,
      documentsLimit,
      size,
      isAuthenticated,
    } = this.state;
    const { history } = this.props;
    if (isAuthenticated === false) {
      return (
        <div className="App">
          <div className="AppBody">
            <div className="mainPanel">
              <Loading isFullScreen message="Loading, Please Wait..." />
            </div>
          </div>
        </div>
      );
    }

    const lhsTabs = [
      {
        id: 'viewDocs',
        icon: (
          <Tooltip content="View My Documents." position={Position.TOP}>
            <div className="tabIconWrapper">
              <ViewDocsIcon />
              <span className="tabIconText">Documents</span>
            </div>
          </Tooltip>
        ),
        panel: (
          <div className="wrapper">
            <ViewFiles
              ref={(c) => {
                this.viewDocs = c;
              }}
              onDropCallback={this._onDropFile}
              selectFileCallback={this._fileSelected}
              refreshFileSizeCallback={this._refreshFileSize}
            />
          </div>
        ),
      },
      {
        id: 'uploadDoc',
        icon: (
          <Tooltip content="Upload New Documents" position={Position.TOP}>
            <div className="tabIconWrapper">
              <PlusIcon />
              <span className="tabIconText">Upload</span>
            </div>
          </Tooltip>
        ),
        panel: (
          <div className="wrapper">
            <NewFileUpload
              history={history}
              storageUsed={storageUsed}
              documentsUsed={documentsUsed}
              storageLimit={storageLimit}
              documentsLimit={documentsLimit}
              ref={(c) => {
                this.newFileUpload = c;
              }}
              setStageCallback={this._setStage}
              swapTabCallback={this._swapLHSTab}
              updateSpaceUsedCallback={this._setSpaceUsed}
              updateRHSState={this.updateRHSState}
              updateMatchingFiles={(newMatchingFiles) => {
                this.setState({ matchingFiles: newMatchingFiles });
              }}
              matchingFiles={matchingFiles}
              filesFoundMatchingCallback={this._filesFoundMatching}
              setStorageLimitReachedCallback={this._setStorageLimitReached}
              setFailedFiles={(files, allUploadsInvalid) => {
                this.setState({ failedFiles: files });
                this.setState({ allUploadsInvalid });
              }}
            />
          </div>
        ),
      },
    ];

    const usedBytes = convertBytes(storageUsed, 'b', 3);
    const freeBytes = convertBytes(storageLimit - storageUsed, 'b', 3);
    const freeDocs = documentsLimit - documentsUsed;
    // $FlowFixMe
    const lhsTabExtras = (
      <div className="fileSizeInfo">
        <span className="used">
          <b>Used: </b>
          {`${usedBytes.value} ${usedBytes.unit} (${documentsUsed} docs)`}
        </span>
        <div className="vr" />
        <span className="free">
          <b>Free: </b>
          {`${freeBytes.value} ${freeBytes.unit} (${freeDocs} docs)`}
        </span>
      </div>
    );

    const rhsTabs = [
      {
        id: 'viewDoc',

        icon: (
          <Tooltip content="View this document." position={Position.TOP}>
            <div className="tabIconWrapper">
              <PreviewDocumentIcon />
              <span className="tabIconText">Preview</span>
            </div>
          </Tooltip>
        ),
        panel: (
          <div className="wrapper">
            <ViewDocument
              history={history}
              file={fileSelected}
              fileVersion={fileVersion}
              tabSelect={rhsTabSelected}
              setStageCallback={this._setStage}
            />
          </div>
        ),
      },
      {
        id: 'viewProof',
        icon: (
          <Tooltip content="View the proof of this document." position={Position.TOP}>
            <div className="tabIconWrapper">
              <ViewProofIcon />
              <span className="tabIconText">Proof</span>
            </div>
          </Tooltip>
        ),
        panel: (
          <div className="wrapper">
            <ViewProof
              file={fileSelected}
              fileVersion={fileVersion}
              userDetails={userDetails}
              selectFileCallback={this._fileSelected}
              setProofCallback={this._setProofStatus}
            />
          </div>
        ),
      },
    ];

    if (fileSelected && fileSelected.proofInfo === PROOF_STATUS.VALID) {
      rhsTabs.push({
        id: 'viewCertificate',
        icon: (
          <Tooltip content="View the proof certificate for this document." position={Position.TOP}>
            <div className="tabIconWrapper">
              <CertificateIcon />
              <span className="tabIconText">Certificate</span>
            </div>
          </Tooltip>
        ),
        panel: (
          <div className="wrapper">
            <ProofCertificate
              file={fileSelected}
              fileVersion={fileVersion}
            />
          </div>
        ),
      });
    }

    const rhsTabExtras = <div className="rhsExtras" />;

    Log.info(
      'Dashboard is rendering, this should not happen much as it is very performance intensive.',
    );
    return (
      <div className="App">
        <TopNavBar userDetailsCallback={this._setUserDetails} currentPage={PAGES.DASHBOARD} isAuthenticated onEarlyAccess={null} />
        <div className="AppBody">
          <Modal
            className="firstUploadDialogueModal"
            cancelText="Ok"
            visible={firstUploadDialogueOpen}
            centered
            onCancel={() => {
              this.setState({ firstUploadDialogueOpen: false });
            }}
          >
            <ProofInProgress />
          </Modal>
          <Modal
            className="firstProofDialogueModal"
            cancelText="Ok"
            visible={firstProofDialogueOpen}
            centered
            onCancel={() => {
              this.setState({ firstProofDialogueOpen: false });
            }}
          >
            <ProofComplete />
          </Modal>
          <div className="mainPanel dashboard">
            <div className="pageTitle">
              <div className="left">
                <ViewDocsIcon />
                <span className="title"> Dashboard </span>
              </div>
              <div className="right">
                {proofReady && fileSelected && (
                  <Tooltip content="Download an archive for this proof." position={Position.TOP}>
                    <DownloadAltIcon
                      className="downloadAltIcon"
                      onClick={() => {
                        confirm({
                          title: (
                            <div>
                              <DownloadIcon className="downloadIcon" />
                              <span>Download Package</span>
                            </div>
                          ),
                          content:
                            'Would you like to download your fully\npackaged blockchain proof?\nYou may need to enable pop-ups.',
                          okText: 'Download',
                          okType: 'success',
                          cancelText: 'Cancel',
                          cancelType: 'warning',
                          onOk: this._downloadArchiveRHS,
                          onCancel() {},
                        });
                      }}
                    />
                  </Tooltip>
                )}
                {proofReady && fileSelected && <div className="vr" />}
                {fileSelected && (
                  <Tooltip content="Download a copy of this file." position={Position.TOP}>
                    <ViewDocsIcon
                      className="viewDocsIcon"
                      onClick={() => {
                        confirm({
                          title: (
                            <div>
                              <DownloadIcon className="downloadIcon" />
                              <span>Download File</span>
                            </div>
                          ),
                          content:
                            'Would you like to download a copy of the proven file?\n You may need to enable pop-ups.',
                          okText: 'Download',
                          okType: 'success',
                          cancelText: 'Cancel',
                          cancelType: 'warning',
                          onOk: this._downloadFileRHS,
                          onCancel() {},
                        });
                      }}
                    />
                  </Tooltip>
                )}
                {fileSelected && proofReady && <div className="vr" />}
                {fileSelected && proofReady && (
                  <Tooltip content="Receive this proof via email." position={Position.TOP}>
                    <EmailProofButton
                      history={history}
                      fileName={fileSelected.name}
                      fileVersion={fileSelected._provendb_metadata.minVersion}
                    />
                  </Tooltip>
                )}
                {fileSelected && <div className="vr" />}
                {fileSelected && (
                  <Tooltip content="Create a public link to this proof." position={Position.TOP}>
                    <LinkIcon className="linkIcon" onClick={this._createLinkRHS} />
                  </Tooltip>
                )}
              </div>
            </div>
            {fileSelected && shareDialogIsOpen && (
              <ShareDialog
                history={history}
                isOpen={shareDialogIsOpen}
                file={fileSelected}
                fileVersion={fileVersion}
                onClose={this._onShareDialogIsClosed}
              />
            )}
            <div className="lowerGroup" id="lowerGroup">
              <SplitPane
                split="vertical"
                minSize={size.width / 4 < 500 ? 500 : size.width / 4}
                maxSize={(size.width / 4) * 3 < 900 ? 900 : (size.width / 4) * 3}
                defaultSize={size.width / 2 < 500 ? 500 : size.width / 2}
              >
                <div className="lhs">
                  <TabbedPanel
                    className="lhsTabbedPanel"
                    tabs={lhsTabs}
                    extraComponents={lhsTabExtras}
                    tabSelected={lhsTabSelected}
                    setTabCallback={this._setTab}
                  />
                </div>
                <div className="rhs">
                  {lhsTabSelected === LHS_TABS.VIEW_DOCUMENTS && (
                    <TabbedPanel
                      className="lhsTabbedPanel"
                      tabs={rhsTabs}
                      extraComponents={rhsTabExtras}
                      tabSelected={rhsTabSelected}
                      setTabCallback={this._setRHSTab}
                    />
                  )}
                  {lhsTabSelected === LHS_TABS.NEW_UPLOAD && this._renderNewUploadRHS()}
                </div>
              </SplitPane>
            </div>
          </div>
        </div>
      </div>
    );
  }
}

export default withRouter(Dashboard);<|MERGE_RESOLUTION|>--- conflicted
+++ resolved
@@ -318,21 +318,7 @@
     if (rhsTabSelected === RHS_TABS.VIEW_CERTIFICATE && file.proofInfo !== PROOF_STATUS.VALID) { // Check if viewing cert, new file has cert.
       this.setState({ rhsTabSelected: RHS_TABS.VIEW_PROOF });
     }
-<<<<<<< HEAD
     if (file.proofInfo === PROOF_STATUS.VALID && (cookies.get('provendocs_proof_dont_remind_me') === 'false' || cookies.get('provendocs_proof_dont_remind_me') === undefined)) { // If cookie is set, show dialog.
-=======
-  }
-
-  @autobind
-  _fileSelected(file: Object, fileVersion: number) {
-    this.state.fileVersion = fileVersion;
-    this.setState({ fileSelected: file });
-    if (
-      file.proofInfo === PROOF_STATUS.VALID
-      && (cookies.get('provendocs_proof_dont_remind_me') === 'false'
-        || cookies.get('provendocs_proof_dont_remind_me') === undefined)
-    ) {
->>>>>>> f5af3f1b
       this.setState({ firstProofDialogueOpen: true });
     }
     this.state.fileVersion = fileVersion;
