/* @flow
 * provendocs
 * Copyright (C) 2019  Southbank Software Ltd.
 *
 * This program is free software: you can redistribute it and/or modify
 * it under the terms of the GNU Affero General Public License as published by
 * the Free Software Foundation, either version 3 of the License, or
 * (at your option) any later version.
 *
 * This program is distributed in the hope that it will be useful,
 * but WITHOUT ANY WARRANTY; without even the implied warranty of
 * MERCHANTABILITY or FITNESS FOR A PARTICULAR PURPOSE.  See the
 * GNU Affero General Public License for more details.
 *
 * You should have received a copy of the GNU Affero General Public License
 * along with this program.  If not, see <http://www.gnu.org/licenses/>.
 *
 *
 * @Author: Michael Harrison
 * @Date:   2018-10-29T20:03:41+11:00
 * @Last modified by:   wahaj
 * @Last modified time: 2019-04-10T16:33:14+10:00
 */

import React from 'react';
import ReactGA from 'react-ga';
import { withRouter } from 'react-router';
import { Switch, Tooltip, Position } from '@blueprintjs/core';
import _ from 'lodash';
import SplitPane from 'react-split-pane';
import { Button, Modal } from 'antd';
import Cookies from 'universal-cookie';
import {
  ShareDialog,
  CommentAndTags,
  TopNavBar,
  ProofInProgress,
  ProofComplete,
  ProofCertificate,
} from '../index';
import { convertBytes, openNotificationWithIcon } from '../../common/util';
import { api } from '../../common';
import Log from '../../common/log';
import {
  TabbedPanel, EmailProofButton, NewFileUpload, ViewFiles,
} from '../Dashboard/index';
import {
  PAGES, ANTD_BUTTON_TYPES, GA_CATEGORIES, PROOF_STATUS, ENVIRONMENT,
} from '../../common/constants';
import { checkAuthentication } from '../../common/authentication';
import { Loading } from '../Common';
import ViewDocsIcon from '../../style/icons/pages/dashboard/dashboard-icon.svg';
import DocumentIcon from '../../style/icons/pages/dashboard/document-new-icon.svg';
import UploadCompleteIcon from '../../style/icons/pages/dashboard/upload-prompt-icon.svg';
import PlusIcon from '../../style/icons/pages/dashboard/upload-icon.svg';
import ArrowIcon from '../../style/icons/pages/upload-file-folder-pages/arrow.svg';
import HistoryIcon from '../../style/icons/pages/dashboard/merkle-tree-icon.svg';
import EmailIcon from '../../style/icons/pages/dashboard/email-icon.svg';
import LinkIcon from '../../style/icons/pages/dashboard/link-icon.svg';
import ViewProofIcon from '../../style/icons/pages/dashboard/proof-progress-icon.svg';
import PreviewDocumentIcon from '../../style/icons/pages/dashboard/preview-icon.svg';
import DownloadAltIcon from '../../style/icons/pages/dashboard/download-icon-alt.svg';
import DownloadIcon from '../../style/icons/pages/dashboard/download-icon.svg';
import CertificateIcon from '../../style/icons/pages/dashboard/certificate-icon.svg';
import ViewDocument from '../ViewDocument/ViewDocument';
import ViewProof from '../ViewProof/ViewProof';

// $FlowFixMe
import './Dashboard.scss';

const cookies = new Cookies();
const { confirm } = Modal;

const LHS_TABS = {
  VIEW_DOCUMENTS: 'viewDocs',
  NEW_UPLOAD: 'uploadDoc',
};
const RHS_TABS = {
  VIEW_PROOF: 'viewProof',
  VIEW_DOCUMENT: 'viewDoc',
  VIEW_CERTIFICATE: 'viewCertificate',
};

export const RHS_STAGES = {
  BEGIN: 'begin',
  FILES_EXCEEDING: 'files_exceeding',
  DOCUMENT_MATCHING: 'document_matching',
  LOADING: 'loading',
  SELECT_FILE: 'selectFile',
  FILE_PREVIEW: 'filePreview',
  COMMENT: 'comment',
};

type Props = { history: any };
type State = {
  isAuthenticated: boolean,
  storageUsed: number,
  documentsUsed: number,
  storageLimit: number,
  documentsLimit: number,
  userDetails: Object,
  comment: string,
  allUploadsInvalid: boolean,
  commentTags: Array<string>,
  lhsTabSelected: string,
  rhsTabSelected: string,
  fileSelected: any,
  fileVersion: number,
  rhsStage: string,
  proofReady: boolean,
  firstUploadDialogueOpen: boolean,
  firstProofDialogueOpen: boolean,
  storageLimitReached: boolean,
  shareDialogIsOpen: boolean,
  matchingFiles: Array<Object>,
  failedFiles: Array<string>,
  size: Object,
  checkAll: boolean,
};

Log.setSource('Dashboard');
class Dashboard extends React.Component<Props, State> {
  constructor() {
    super();

    this.state = {
      isAuthenticated: false,
      storageUsed: 0,
      documentsUsed: 0,
      storageLimit: 0,
      documentsLimit: 0,
      userDetails: {},
      comment: '',
      allUploadsInvalid: false,
      commentTags: [],
      lhsTabSelected: LHS_TABS.VIEW_DOCUMENTS,
      rhsTabSelected: RHS_TABS.VIEW_DOCUMENT,
      fileSelected: null,
      fileVersion: 0, // 0 means current.
      rhsStage: RHS_STAGES.BEGIN,
      proofReady: false,
      firstUploadDialogueOpen: false,
      firstProofDialogueOpen: false,
      shareDialogIsOpen: false,
      matchingFiles: [],
      failedFiles: [],
      size: { width: 400, height: 200 },
      checkAll: true,
      storageLimitReached: false,
    };

    // $FlowFixMe
    this.rhsTabExtras = (
      <div className="rhsExtras">
        <HistoryIcon className="historyIcon" />
        <div className="vr" />
        <EmailIcon className="emailIcon" />
        <div className="vr" />
        <LinkIcon className="linkIcon" />
      </div>
    );
  }

  componentDidMount() {
    const { history } = this.props;
    window.addEventListener('resize', this._updateDimensions);
    checkAuthentication()
      .then((response: any) => {
        if (response.status === 200) {
          setTimeout(() => {
            this.setState({ isAuthenticated: true });
            api
              .getFileSizeForUser()
              .then((res) => {
                Log.info(res);
                if (res.status === 200) {
                  if (res.data.filesSize[0]) {
                    const checkGrowsurfInterval = setInterval(() => {
                      if (window && window.growsurf && window.growsurf.getParticipantById) {
                        window.growsurf
                          .addParticipant(res.data.email)
                          .then((participant) => {
                            Log.info(`Added participant to Growsurf: ${participant}.`);
                          })
                          .catch((growSurfErr) => {
                            Log.error(`Error adding participant: ${JSON.stringify(growSurfErr)}`);
                          });
                        clearInterval(checkGrowsurfInterval);
                      }
                    }, 1000);
                    this.setState({ storageUsed: res.data.filesSize[0].storageUsed });
                    this.setState({ documentsUsed: res.data.filesSize[0].documentsUsed });
                    this.setState({ storageLimit: res.data.filesSize[0].storageLimit });
                    this.setState({ documentsLimit: res.data.filesSize[0].documentsLimit });
                  } else {
                    const checkGrowsurfInterval = setInterval(() => {
                      if (window && window.growsurf && window.growsurf.getParticipantById) {
                        window.growsurf
                          .addParticipant(res.data.email)
                          .then((participant) => {
                            Log.info(`Added participant to Growsurf: ${participant}.`);
                          })
                          .catch((growSurfErr) => {
                            Log.error(`Error adding participant: ${JSON.stringify(growSurfErr)}`);
                          });
                        clearInterval(checkGrowsurfInterval);
                      }
                    }, 1000);
                    this.setState({ storageUsed: res.data.filesSize.storageUsed });
                    this.setState({ documentsUsed: res.data.filesSize.documentsUsed });
                    this.setState({ storageLimit: res.data.filesSize.storageLimit });
                    this.setState({ documentsLimit: res.data.filesSize.documentsLimit });
                  }
                }
              })
              .catch((err) => {
                Log.error(`Error fetching files size: ${err}`);
                openNotificationWithIcon(
                  'error',
                  'File List Error',
                  'Failed to get files size, sorry.',
                );
              });
          }, 1000);
        } else if (response.response.status === 400) {
          this.setState({ isAuthenticated: true });
          history.push('/login/expired');
        }
      })
      .catch(() => {
        this.setState({ isAuthenticated: false });
        history.push('/login/expired');
      });
    ReactGA.pageview(window.location.pathname + window.location.search);
  }

  componentDidUpdate() {
    const { size } = this.state;
    if (document && document.getElementById('lowerGroup')) {
      // $FlowFixMe
      const height = document.getElementById('lowerGroup').clientHeight;
      // $FlowFixMe
      const width = document.getElementById('lowerGroup').clientWidth;
      size.height = height;
      size.width = width;
    }
  }

  componentWillUnmount() {
    window.removeEventListener('resize', this._updateDimensions);
  }

  /**
   * Sets whether or not the storage limit has been reached.
   */
  _setStorageLimitReached = (storageReached: boolean) => {
    this.setState({
      storageLimitReached: storageReached,
    });
  };

  /**
   * Callback function for setting user details when found later.
   */
  _setUserDetails = (userDetails: Object) => {
    this.setState({
      userDetails,
    });
  };

  /**
   * Refresh the storage usage, after a forget is issues.
   */
  _refreshFileSize = () => {
    api
      .getFileSizeForUser()
      .then((res) => {
        this.setState({ storageUsed: res.data[0].storageUsed });
        this.setState({ documentsUsed: res.data[0].documentsUsed });
        this.setState({ storageLimit: res.data[0].storageLimit });
        this.setState({ documentsLimit: res.data[0].documentsLimit });
      })
      .catch((err) => {
        Log.error(`Error fetching files size: ${err}`);
        openNotificationWithIcon('error', 'File List Error', 'Failed to get files size, sorry.');
      });
  };

  _checkAndShowFirstUploadDialogue = () => {
    if (
      cookies.get('provendocs_upload_dont_remind_me') === 'false'
      || cookies.get('provendocs_upload_dont_remind_me') === undefined
    ) {
      this.setState({ firstUploadDialogueOpen: true });
    }
  };

  _checkAuth = () => new Promise((resolve, reject) => {
    window.addEventListener('resize', this._updateDimensions);
    checkAuthentication()
      .then((response: any) => {
        if (response.status === 200) {
          resolve();
        } else if (response.response.status === 400) {
          this.setState({ isAuthenticated: true });
          reject();
        }
      })
      .catch(() => {
        this.setState({ isAuthenticated: false });
        reject();
      });
  });

  _updateDimensions = () => {
    const newSize = {};
    // $FlowFixMe
    const height = document.getElementById('lowerGroup').clientHeight;
    // $FlowFixMe
    let width = document.getElementById('lowerGroup').clientWidth;
    if (width <= 1280) {
      width = 1280;
    }
    newSize.height = height;
    newSize.width = width;
    this.setState({ size: newSize });
  };

  _setAuthenticated = (authenticated: boolean) => {
    this.setState({ isAuthenticated: authenticated });
  };

  _swapLHSTab = (uploadComplete: boolean) => {
    const { lhsTabSelected } = this.state;
    // const { viewDocs } = this.refs;
    const { viewDocs } = this;
    if (lhsTabSelected === LHS_TABS.VIEW_DOCUMENTS) {
      this.setState({ lhsTabSelected: LHS_TABS.NEW_UPLOAD });
    } else {
      this.setState({ lhsTabSelected: LHS_TABS.VIEW_DOCUMENTS });
    }
    viewDocs.getFileList(true);
    if (uploadComplete) {
      this._checkAndShowFirstUploadDialogue();
    }
  };

  _fileSelected = (file: Object, fileVersion: number) => {
    const { rhsTabSelected } = this.state;
    if (!file) return; // Check new file exists.
    if (rhsTabSelected === RHS_TABS.VIEW_CERTIFICATE && file.proofInfo !== PROOF_STATUS.VALID) {
      // Check if viewing cert, new file has cert.
      this.setState({ rhsTabSelected: RHS_TABS.VIEW_PROOF });
    }
    if (
      file.proofInfo === PROOF_STATUS.VALID
      && (cookies.get('provendocs_proof_dont_remind_me') === 'false'
        || cookies.get('provendocs_proof_dont_remind_me') === undefined)
    ) {
      // If cookie is set, show dialog.
      this.setState({ firstProofDialogueOpen: true });
    }
    this.setState({ proofReady: false });
    this.state.fileVersion = fileVersion;
    this.setState({ fileSelected: file });
  };

  _setTab = (newTabId: string) => {
    this.setState({ lhsTabSelected: newTabId });
  };

  _setRHSTab = (newTabId: string) => {
    this.setState({ rhsTabSelected: newTabId });
  };

  _setStage = (newStage: string) => {
    this.setState({ rhsStage: newStage });
  };

  _onClickContinue = (comment?: string, commentTags?: Array<any>) => {
    // Resume LHS Upload with new list.
    const { newFileUpload } = this;
    const { matchingFiles, rhsStage } = this.state;
    switch (rhsStage) {
      case RHS_STAGES.FILES_EXCEEDING:
        newFileUpload.continue();
        break;
      case RHS_STAGES.DOCUMENT_MATCHING:
        newFileUpload.continue(matchingFiles);
        break;
      case RHS_STAGES.COMMENT:
        this._showConfirmUploadDialog(comment, commentTags);
        break;
      default:
        break;
    }
  };

  _onClickCancel = () => {
    const { newFileUpload } = this;
    this.state.comment = '';
    this.state.commentTags = [];
    newFileUpload.onClickCancel();
  };

  _renderNewUploadRHS = () => {
    const {
      rhsStage,
      matchingFiles,
      failedFiles,
      checkAll,
      allUploadsInvalid,
      storageLimitReached,
    } = this.state;

    const rows = [];
    for (let i = 0; i < failedFiles.length; i += 1) {
      // note: we add a key prop here to allow react to uniquely identify each
      // element in this array. see: https://reactjs.org/docs/lists-and-keys.html
      rows.push(<li>{failedFiles[i]}</li>);
    }
    switch (rhsStage) {
      case RHS_STAGES.BEGIN:
        return (
          <div className="newUploadRHSWrapper">
            <div className="centerContent">
              <ArrowIcon className="arrowIcon" />
              <span className="arrowText">Select or upload a document to begin.</span>
            </div>
          </div>
        );
      case RHS_STAGES.FILES_EXCEEDING:
        return (
          <div className="newUploadRHSWrapper">
            <div className="centerContent">
              <span className="fileError">
                <span className="messageText">
                  Sorry, the following files could not be uploaded because they exceed the 16 MB
                  limit.
                </span>
                <ul className="failedFileList">{rows}</ul>
              </span>
            </div>
            <div className="footerButtons">
              <Button
                text="Cancel"
                type={ANTD_BUTTON_TYPES.PRIMARY}
                className="cancelButton blueButton"
                onClick={this._onClickCancel}
              >
                Cancel
              </Button>
              {!allUploadsInvalid && (
                <Button
                  text="Ok"
                  type={ANTD_BUTTON_TYPES.PRIMARY}
                  className="continueButton whiteButton"
                  onClick={this._onClickContinue}
                >
                  Ok
                </Button>
              )}
            </div>
          </div>
        );
      case RHS_STAGES.DOCUMENT_MATCHING:
        return (
          <div className="newUploadRHSWrapper">
            <span className="messageText">
              You have already loaded a document with this name. Do you want to create new document,
              or a new version of the existing document?
            </span>

            <div className="duplicateList">
              <div className="checkAll">
                {matchingFiles.length > 1 && (
                  <div className={`duplicateSwitch checked_${checkAll.toString()}`}>
                    <span className="noLabel">New Document </span>
                    <Switch
                      label="New Version"
                      checked={checkAll}
                      onChange={() => {
                        this.state.checkAll = !checkAll;
                        let swapTo = false;
                        if (!checkAll) {
                          swapTo = true;
                        }
                        matchingFiles.forEach((item) => {
                          item.isDupe = swapTo;
                        });
                        this.forceUpdate();
                      }}
                    />
                  </div>
                )}
              </div>
              {matchingFiles.map(item => (
                <div className={`duplicateItem checked_${item.isDupe}`}>
                  <div className="duplicateName">{item.name}</div>
                  <div className="duplicateSwitch">
                    <span className="noLabel">New Document </span>
                    <Switch
                      label="New Version"
                      checked={item.isDupe}
                      onChange={() => {
                        item.isDupe = !item.isDupe;
                        this.forceUpdate();
                      }}
                    />
                  </div>
                </div>
              ))}
            </div>

            <div className="footerButtons">
              <Button
                text="Cancel"
                type={ANTD_BUTTON_TYPES.PRIMARY}
                className="cancelButton blueButton"
                onClick={this._onClickCancel}
              >
                Cancel
              </Button>
              <Button
                text="Continue"
                type={ANTD_BUTTON_TYPES.PRIMARY}
                className="continueButton whiteButton"
                onClick={this._onClickContinue}
              >
                Continue
              </Button>
            </div>
          </div>
        );
      case RHS_STAGES.LOADING:
        return (
          <div className="newUploadRHSWrapper">
            <div className="centerContent">
              <Loading isFullScreen={false} message="Loading, Please Wait..." />
            </div>
          </div>
        );
      case RHS_STAGES.COMMENT:
        return (
          <CommentAndTags
            storageLimitReached={storageLimitReached}
            onClickContinue={this._onClickContinue}
            onClickCancel={this._onClickCancel}
          />
        );
      default:
        return <div />;
    }
  };

  _downloadArchiveRHS = () => {
    const { fileSelected, fileVersion } = this.state;
    const { history } = this.props;
    this._checkAuth()
      .then(() => {
        if (fileSelected) {
          if (fileSelected._provendb_metadata) {
            window.open(`/api/util/getArchive/${fileSelected.name}/${fileVersion}`);
          } else {
            window.open(`/api/util/getArchive/${fileSelected.name}/${fileVersion}`);
          }
        }
      })
      .catch(() => {
        history.push('/login/expired');
      });
  };

  _downloadFileRHS = () => {
    const { fileSelected } = this.state;
    const { history } = this.props;
    this._checkAuth()
      .then(() => {
        if (fileSelected && fileSelected._provendb_metadata) {
          if (fileSelected._provendb_metadata) {
            window.open(
              `/api/historicalFile/download/${fileSelected.name}/${
                fileSelected._provendb_metadata.minVersion
              }`,
            );
          } else {
            window.open(`/api/file/inline/${fileSelected._id}#view=fitH`);
          }
        }
      })
      .catch(() => {
        history.push('/login/expired');
      });
  };

  _onShareDialogIsClosed = () => {
    this.setState({ shareDialogIsOpen: false });
  };

  _createLinkRHS = () => {
    const { history } = this.props;
    this._checkAuth()
      .then(() => {
        this.setState({ shareDialogIsOpen: true });
      })
      .catch(() => {
        history.push('/login/expired');
      });
  };

  _showConfirmUploadDialog = (comment?: string, commentTags?: Array<any>) => {
    const { newFileUpload } = this;
    confirm({
      title: (
        <div>
          <UploadCompleteIcon className="uploadIcon" />
          <span>Upload Documents.</span>
        </div>
      ),
      content: "Are you sure you'd like to continue to upload?\n You cannot reverse this option.",
      okText: 'Upload',
      okType: 'success',
      cancelText: 'Cancel',
      cancelType: 'warning',
      onOk() {
        ReactGA.event({
          category: GA_CATEGORIES.DASHBOARD,
          action: 'Upload Documents',
          label: 'Button',
        });
        newFileUpload.duplicateUpload(comment, commentTags);
      },
      onCancel() {},
    });
  };

  _setProofStatus = (status: boolean) => {
    this.setState({ proofReady: status });
  };

  updateRHSState = (state: string) => {
    this.setState({ rhsStage: state });
  };

  _setSpaceUsed = (storageUsed: number, documentsUsed: number) => {
    this.setState({ storageUsed });
    this.setState({ documentsUsed });
  };

  _filesFoundMatching = (matchingFiles: any) => {
    matchingFiles.forEach((element) => {
      element.isDupe = true;
    });
    this.state.matchingFiles = _.uniqBy(matchingFiles, 'name');
    this.setState({ rhsStage: RHS_STAGES.DOCUMENT_MATCHING });
  };

  /**
   * Set tab to new upload and pass in the file list.
   * @param {Array<Object>} files - The list of files dropped into the view.
   */
  _onDropFile = (files: Array<Object>) => {
    const { newFileUpload } = this;
    this.setState({ lhsTabSelected: LHS_TABS.NEW_UPLOAD });
    newFileUpload.onDrop(files);
  };

  newFileUpload: any;

  viewDocs: any;

  render() {
    const {
      lhsTabSelected,
      rhsTabSelected,
      fileSelected,
      fileVersion,
      proofReady,
      shareDialogIsOpen,
      firstUploadDialogueOpen,
      firstProofDialogueOpen,
      matchingFiles,
      storageUsed,
      documentsUsed,
      userDetails,
      storageLimit,
      documentsLimit,
      size,
      isAuthenticated,
    } = this.state;
    const { history } = this.props;
    if (isAuthenticated === false) {
      return (
        <div className="App">
          <div className="AppBody">
            <div className="mainPanel">
              <Loading isFullScreen message="Loading, Please Wait..." />
            </div>
          </div>
        </div>
      );
    }

    const lhsTabs = [
      {
        id: 'viewDocs',
        icon: (
          <Tooltip content="View My Documents." position={Position.TOP}>
            <div className="tabIconWrapper">
              <ViewDocsIcon />
              <span className="tabIconText">Documents</span>
            </div>
          </Tooltip>
        ),
        panel: (
          <div className="wrapper">
            <ViewFiles
              ref={(c) => {
                this.viewDocs = c;
              }}
              onDropCallback={this._onDropFile}
              selectFileCallback={this._fileSelected}
              refreshFileSizeCallback={this._refreshFileSize}
            />
          </div>
        ),
      },
      {
        id: 'uploadDoc',
        icon: (
          <Tooltip content="Upload New Documents" position={Position.TOP}>
            <div className="tabIconWrapper">
              <PlusIcon />
              <span className="tabIconText">Upload</span>
            </div>
          </Tooltip>
        ),
        panel: (
          <div className="wrapper">
            <NewFileUpload
              history={history}
              storageUsed={storageUsed}
              documentsUsed={documentsUsed}
              storageLimit={storageLimit}
              documentsLimit={documentsLimit}
              ref={(c) => {
                this.newFileUpload = c;
              }}
              setStageCallback={this._setStage}
              swapTabCallback={this._swapLHSTab}
              updateSpaceUsedCallback={this._setSpaceUsed}
              updateRHSState={this.updateRHSState}
              updateMatchingFiles={(newMatchingFiles) => {
                this.setState({ matchingFiles: newMatchingFiles });
              }}
              matchingFiles={matchingFiles}
              filesFoundMatchingCallback={this._filesFoundMatching}
              setStorageLimitReachedCallback={this._setStorageLimitReached}
              setFailedFiles={(files, allUploadsInvalid) => {
                this.setState({ failedFiles: files });
                this.setState({ allUploadsInvalid });
              }}
            />
          </div>
        ),
      },
    ];

    const usedBytes = convertBytes(storageUsed, 'b', 3);
    const freeBytes = convertBytes(storageLimit - storageUsed, 'b', 3);
    const freeDocs = documentsLimit - documentsUsed;

    const lhsTabExtras = (
      <div className="fileSizeInfo">
        <span className="used">
          <b>Used: </b>
          {`${usedBytes.value} ${usedBytes.unit} (${documentsUsed} docs)`}
        </span>
        <div className="vr" />
        <span className="free">
          <b>Free: </b>
          {`${freeBytes.value} ${freeBytes.unit} (${freeDocs} docs)`}
        </span>
      </div>
    );

    const rhsTabs = [
      {
        id: 'viewDoc',

        icon: (
          <Tooltip content="View this document." position={Position.TOP}>
            <div className="tabIconWrapper">
              <PreviewDocumentIcon />
              <span className="tabIconText">Preview</span>
            </div>
          </Tooltip>
        ),
        panel: (
          <div className="wrapper">
            <ViewDocument
              history={history}
              file={fileSelected}
              fileVersion={fileVersion}
              tabSelect={rhsTabSelected}
              setStageCallback={this._setStage}
            />
          </div>
        ),
      },
      {
        id: 'viewProof',
        icon: (
          <Tooltip content="View the proof of this document." position={Position.TOP}>
            <div className="tabIconWrapper">
              <ViewProofIcon />
              <span className="tabIconText">Proof</span>
            </div>
          </Tooltip>
        ),
        panel: (
          <div className="wrapper">
            <ViewProof
              file={fileSelected}
              fileVersion={fileVersion}
              userDetails={userDetails}
              selectFileCallback={this._fileSelected}
              setProofCallback={this._setProofStatus}
            />
          </div>
        ),
      },
    ];

    if (fileSelected && fileSelected.proofInfo === PROOF_STATUS.VALID) {
      rhsTabs.push({
        id: 'viewCertificate',
        icon: (
          <Tooltip content="View the proof certificate for this document." position={Position.TOP}>
            <div className="tabIconWrapper">
              <CertificateIcon />
              <span className="tabIconText">Certificate</span>
            </div>
          </Tooltip>
        ),
        panel: (
          <div className="wrapper">
            <ProofCertificate file={fileSelected} fileVersion={fileVersion} />
          </div>
        ),
      });
    }

    const rhsTabExtras = (
      <div className="rhsExtras">
        {proofReady && fileSelected && (
          <Tooltip content="Download an archive for this proof." position={Position.TOP}>
            <DownloadAltIcon
              className="downloadAltIcon"
              onClick={() => {
                confirm({
                  title: (
                    <div>
                      <DownloadIcon className="downloadIcon" />
                      <span>Download Package</span>
                    </div>
                  ),
                  content: (
                    <span>
                      You are about to download an archive containing your document, its proof and
                      its metadata.
                      <br />
<<<<<<< HEAD
                      {' '}
You can use
                      {' '}
                      <a href={process.env.PROVENDOCS_ENV === ENVIRONMENT.PROD || !process.env.PROVENDOCS_ENV ? 'https://provendocs.com/downloads' : `https://${process.env.PROVENDOCS_ENV}.provendocs.com/downloads`} target="__blank">
                        ProvenDB-Verify
                      </a>
                      {' '}
                      to validate the proof of your document without ProvenDocs.
                      <br />
                      For information on validating your archive, see the
                      {' '}
                      <a href="https://provendb.readme.io/docs/provendb-verify" target="__blank">
=======
                      You can use
                      <a href="https://provendocs.com/downloads" target="__blank">
                        ProvenDB-Verify
                      </a>
                      to validate the proof of your document without ProvenDocs.
                      <br />
                      For information on validating your archive, see the
                      <a
                        href="https://provendocs.readme.io/docs/validating-an-exported-document"
                        target="__blank"
                      >
>>>>>>> ad854bef
                        documentation.
                      </a>
                    </span>
                  ),
                  okText: 'Download',
                  okType: 'success',
                  cancelText: 'Cancel',
                  cancelType: 'warning',
                  onOk: this._downloadArchiveRHS,
                  onCancel() {},
                });
              }}
            />
          </Tooltip>
        )}
        {proofReady && fileSelected && <div className="vr" />}
        {fileSelected && (
          <Tooltip content="Download a copy of this file." position={Position.TOP}>
            <DocumentIcon
              className="viewDocsIcon"
              onClick={() => {
                confirm({
                  title: (
                    <div>
                      <DownloadIcon className="downloadIcon" />
                      <span>Download File</span>
                    </div>
                  ),
                  content:
                    'Would you like to download a copy of the proven file?\n You may need to enable pop-ups.',
                  okText: 'Download',
                  okType: 'success',
                  cancelText: 'Cancel',
                  cancelType: 'warning',
                  onOk: this._downloadFileRHS,
                  onCancel() {},
                });
              }}
            />
          </Tooltip>
        )}
        {fileSelected && proofReady && <div className="vr" />}
        {fileSelected && proofReady && (
          <Tooltip content="Receive this proof via email." position={Position.TOP}>
            <EmailProofButton
              history={history}
              fileName={fileSelected.name}
              fileVersion={fileSelected._provendb_metadata.minVersion}
            />
          </Tooltip>
        )}
        {fileSelected && <div className="vr" />}
        {fileSelected && (
          <Tooltip content="Create a public link to this proof." position={Position.TOP}>
            <LinkIcon className="linkIcon" onClick={this._createLinkRHS} />
          </Tooltip>
        )}
      </div>
    );

    Log.info(
      'Dashboard is rendering, this should not happen much as it is very performance intensive.',
    );
    return (
      <div className="App">
        <TopNavBar
          userDetailsCallback={this._setUserDetails}
          isAuthenticatedCallback={this._setAuthenticated}
          currentPage={PAGES.DASHBOARD}
          isAuthenticated
          onEarlyAccess={null}
          history={history}
        />
        <div className="AppBody">
          <Modal
            className="firstUploadDialogueModal"
            cancelText="Ok"
            visible={firstUploadDialogueOpen}
            centered
            onCancel={() => {
              this.setState({ firstUploadDialogueOpen: false });
            }}
          >
            <ProofInProgress />
          </Modal>
          <Modal
            className="shareUploadDialogueModal"
            cancelText="Ok"
            visible={shareDialogIsOpen}
            centered
            onCancel={() => {
              this.setState({ shareDialogIsOpen: false });
            }}
          >
            <ShareDialog file={fileSelected} userDetails={userDetails} />
          </Modal>
          <Modal
            className="firstProofDialogueModal"
            cancelText="Ok"
            visible={firstProofDialogueOpen}
            centered
            onCancel={() => {
              this.setState({ firstProofDialogueOpen: false });
            }}
          >
            <ProofComplete />
          </Modal>
          <div className="mainPanel dashboard">
            <div className="pageTitle">
              <div className="left" />
              <div className="right" />
            </div>
            <div className="lowerGroup" id="lowerGroup">
              <SplitPane
                split="vertical"
                minSize={size.width <= 1280 ? 500 : size.width * 0.4} // Min size 40%
                maxSize={size.width <= 1280 ? 700 : size.width * 0.6} // Max size 60%
                defaultSize={size.width <= 1280 ? 645 : size.width * 0.5} // Default size 50%
              >
                <div className="lhs">
                  <TabbedPanel
                    className="lhsTabbedPanel"
                    tabs={lhsTabs}
                    extraComponents={lhsTabExtras}
                    tabSelected={lhsTabSelected}
                    setTabCallback={this._setTab}
                  />
                </div>
                <div className="rhs">
                  {lhsTabSelected === LHS_TABS.VIEW_DOCUMENTS && (
                    <TabbedPanel
                      className="lhsTabbedPanel"
                      tabs={rhsTabs}
                      extraComponents={rhsTabExtras}
                      tabSelected={rhsTabSelected}
                      setTabCallback={this._setRHSTab}
                    />
                  )}
                  {lhsTabSelected === LHS_TABS.NEW_UPLOAD && this._renderNewUploadRHS()}
                </div>
              </SplitPane>
            </div>
          </div>
        </div>
      </div>
    );
  }
}

export default withRouter(Dashboard);<|MERGE_RESOLUTION|>--- conflicted
+++ resolved
@@ -870,22 +870,9 @@
                       You are about to download an archive containing your document, its proof and
                       its metadata.
                       <br />
-<<<<<<< HEAD
-                      {' '}
-You can use
-                      {' '}
-                      <a href={process.env.PROVENDOCS_ENV === ENVIRONMENT.PROD || !process.env.PROVENDOCS_ENV ? 'https://provendocs.com/downloads' : `https://${process.env.PROVENDOCS_ENV}.provendocs.com/downloads`} target="__blank">
-                        ProvenDB-Verify
-                      </a>
-                      {' '}
-                      to validate the proof of your document without ProvenDocs.
-                      <br />
-                      For information on validating your archive, see the
-                      {' '}
-                      <a href="https://provendb.readme.io/docs/provendb-verify" target="__blank">
-=======
+
                       You can use
-                      <a href="https://provendocs.com/downloads" target="__blank">
+                     <a href={process.env.PROVENDOCS_ENV === ENVIRONMENT.PROD || !process.env.PROVENDOCS_ENV ? 'https://provendocs.com/downloads' : `https://${process.env.PROVENDOCS_ENV}.provendocs.com/downloads`} target="__blank">
                         ProvenDB-Verify
                       </a>
                       to validate the proof of your document without ProvenDocs.
@@ -895,7 +882,6 @@
                         href="https://provendocs.readme.io/docs/validating-an-exported-document"
                         target="__blank"
                       >
->>>>>>> ad854bef
                         documentation.
                       </a>
                     </span>
